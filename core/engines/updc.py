<<<<<<< HEAD
"""Placeholder engine module for UPDC.

This stub ensures the module can be imported via ``core.engines``.
"""

# I,S,M,W,n,R → RT,Q,CI
=======
"""UPDC Engine.

This module implements a simple mathematical transformation used by the test
suite.  The transformation accepts six numeric inputs ``I``, ``S``, ``M``,
``W``, ``n`` and ``R`` and returns three derived values ``RT``, ``Q`` and
``CI``.

The intent of the implementation is to provide a well documented example of a
small processing engine with proper validation of the inputs.  The exact
mathematics are intentionally straightforward:

``RT``
    Response time calculated as ``(I + S + M) / (W + n)``.  ``W + n`` must be
    non-zero, otherwise a :class:`ValueError` is raised.

``Q``
    Quality metric derived from ``R / n``.  ``n`` must be a positive integer.

``CI``
    Composite index defined as ``0.5 * (RT + Q)`` – the mean of ``RT`` and
    ``Q``.

The :func:`updc_transform` function is the public entry point and returns a
dataclass :class:`UPDCResult`.
"""

from __future__ import annotations

from dataclasses import dataclass
from numbers import Real
from typing import Dict


@dataclass(frozen=True)
class UPDCResult:
    """Container for the results of :func:`updc_transform`.

    Attributes
    ----------
    RT:
        Response time value.
    Q:
        Quality metric.
    CI:
        Composite index derived from ``RT`` and ``Q``.
    """

    RT: float
    Q: float
    CI: float


def updc_transform(I: Real, S: Real, M: Real, W: Real, n: int, R: Real) -> UPDCResult:
    """Transform six input parameters into three derived values.

    Parameters
    ----------
    I, S, M, W, R:
        Real numbers representing the input parameters.
    n:
        Positive integer used as a divisor in the transformation.  Must be
        greater than zero.

    Returns
    -------
    UPDCResult
        Dataclass containing ``RT``, ``Q`` and ``CI``.

    Raises
    ------
    TypeError
        If any supplied argument is not a real number (except ``n`` which must
        be an integer).
    ValueError
        If ``n`` is not positive or if ``W + n`` equals zero.
    """

    # Validate numeric inputs (excluding ``n`` which is handled separately).
    numeric_inputs: Dict[str, Real] = {"I": I, "S": S, "M": M, "W": W, "R": R}
    for name, value in numeric_inputs.items():
        if not isinstance(value, Real):
            raise TypeError(f"{name} must be a real number")

    if not isinstance(n, int):
        raise TypeError("n must be an integer")
    if n <= 0:
        raise ValueError("n must be a positive integer")

    denom_rt = W + n
    if denom_rt == 0:
        raise ValueError("W + n cannot be zero when computing RT")

    # Calculate the derived metrics.
    rt = (I + S + M) / denom_rt
    q = R / n
    ci = 0.5 * (rt + q)

    return UPDCResult(RT=float(rt), Q=float(q), CI=float(ci))


__all__ = ["UPDCResult", "updc_transform"]
>>>>>>> c6a1e240
<|MERGE_RESOLUTION|>--- conflicted
+++ resolved
@@ -1,11 +1,9 @@
-<<<<<<< HEAD
 """Placeholder engine module for UPDC.
 
 This stub ensures the module can be imported via ``core.engines``.
 """
 
 # I,S,M,W,n,R → RT,Q,CI
-=======
 """UPDC Engine.
 
 This module implements a simple mathematical transformation used by the test
@@ -107,4 +105,3 @@
 
 
 __all__ = ["UPDCResult", "updc_transform"]
->>>>>>> c6a1e240
