<<<<<<< HEAD
REPO_ROOT := $(shell git rev-parse --show-toplevel)
COMPOSE_FILE := $(REPO_ROOT)/ops/docker-compose.yml

.PHONY: up
up:
	docker compose -f $(COMPOSE_FILE) up --build
=======
.PHONY: up down fmt test migrate

up:
	docker compose up --build

down:
	docker compose down

fmt:
	black api

test:
	pytest

migrate:
	docker compose run --rm api alembic upgrade head
>>>>>>> 2c392ded
<|MERGE_RESOLUTION|>--- conflicted
+++ resolved
@@ -1,11 +1,10 @@
-<<<<<<< HEAD
 REPO_ROOT := $(shell git rev-parse --show-toplevel)
 COMPOSE_FILE := $(REPO_ROOT)/ops/docker-compose.yml
 
 .PHONY: up
 up:
 	docker compose -f $(COMPOSE_FILE) up --build
-=======
+
 .PHONY: up down fmt test migrate
 
 up:
@@ -21,5 +20,4 @@
 	pytest
 
 migrate:
-	docker compose run --rm api alembic upgrade head
->>>>>>> 2c392ded
+	docker compose run --rm api alembic upgrade head