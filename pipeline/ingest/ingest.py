from __future__ import annotations

from typing import Any, Dict
from uuid import uuid4
from datetime import datetime


def ingest_event(event: Dict[str, Any]) -> Dict[str, Any]:
    """Prepare a raw event for processing.

    Ensures the event has an ``event_id`` and timestamp.
    """
    evt = dict(event)
    evt.setdefault("event_id", str(uuid4()))
    evt.setdefault("ts", datetime.utcnow())
    return evt
"""Ingestion helpers for OSINT sources.

This module defines small connector functions for various open source
intelligence (OSINT) feeds.  Each connector accepts a *raw* payload from a
specific provider (e.g., X/Twitter, Telegram or YouTube), converts the
provider specific fields into a minimal normalized dictionary and finally the
:func:`ingest_event` function turns that dictionary into an
:class:`api.schemas.EventIn` model.

The connectors implemented here are intentionally lightweight placeholders
intended for documentation and testing.  Real implementations would include
HTTP requests, authentication and error handling for the respective APIs.
"""

<<<<<<< HEAD
=======

>>>>>>> 1eedf2c0
from datetime import datetime
from email.utils import parsedate_to_datetime
from typing import Any, Callable, Dict

from api.schemas import EventIn


# ---------------------------------------------------------------------------
# Connector functions
# ---------------------------------------------------------------------------


def fetch_from_twitter(tweet: Dict[str, Any]) -> Dict[str, Any]:
    """Normalise an X/Twitter tweet payload.

    Parameters
    ----------
    tweet:
        Dictionary matching the structure returned by the Twitter API.  The
        function expects at minimum ``id`` and ``created_at`` (ISO 8601 string)
        fields.  ``author_id`` and ``text`` are optional but recommended.

    Returns
    -------
    dict
        Dictionary with the fields required by :func:`ingest_event`:
        ``event_id``, ``ts``, ``actor_id`` and ``content``.  Source specific
        information such as language and attachments are nested under the
        ``content`` key.
    """

    ts = tweet.get("created_at")
    dt = (
        datetime.fromisoformat(ts.replace("Z", "+00:00"))
        if isinstance(ts, str)
        else datetime.utcnow()
    )
    return {
        "event_id": str(tweet.get("id")),
        "ts": dt,
        "actor_id": tweet.get("author_id"),
        "content": {
            "text": tweet.get("text"),
            "lang": tweet.get("lang"),
            "attachments": tweet.get("attachments"),
        },
    }


def fetch_from_telegram(message: Dict[str, Any]) -> Dict[str, Any]:
    """Normalise a Telegram message payload.

    The Telegram Bot API returns ``message_id`` and a UNIX epoch ``date`` for
    each message.  Those are mapped to ``event_id`` and ``ts`` respectively.
    Sender information is stored as ``actor_id`` and the message text is placed
    under ``content['text']``.
    """

    ts = message.get("date")
    dt = (
        datetime.fromtimestamp(ts)
        if isinstance(ts, (int, float))
        else datetime.utcnow()
    )
    sender = message.get("from", {})
    return {
        "event_id": str(message.get("message_id")),
        "ts": dt,
        "actor_id": str(sender.get("id")) if sender else None,
        "content": {
            "text": message.get("text"),
            "chat": message.get("chat"),
        },
    }


def fetch_from_youtube(video: Dict[str, Any]) -> Dict[str, Any]:
    """Normalise a YouTube video or comment payload.

    Parameters
    ----------
    video:
        Structure inspired by the YouTube Data API.  The function looks for an
        ``id`` and a ``snippet`` dictionary with ``publishedAt`` and
        ``channelId`` fields.
    """

    snippet = video.get("snippet", {})
    ts = snippet.get("publishedAt")
    dt = (
        datetime.fromisoformat(ts.replace("Z", "+00:00"))
        if isinstance(ts, str)
        else datetime.utcnow()
    )
    return {
        "event_id": str(video.get("id")),
        "ts": dt,
        "actor_id": snippet.get("channelId"),
        "content": {
            "title": snippet.get("title"),
            "description": snippet.get("description"),
        },
    }


def fetch_from_rss(item: Dict[str, Any]) -> Dict[str, Any]:
    """Normalise an RSS/Atom feed item.

    The function works with dictionaries similar to those produced by
    :mod:`feedparser`.  Publication dates are parsed using
    :func:`email.utils.parsedate_to_datetime` which handles most common RSS
    date formats.  The ``id`` or ``link`` is used as the ``event_id``.
    """

    ts = item.get("published") or item.get("updated")
    dt = parsedate_to_datetime(ts) if isinstance(ts, str) else datetime.utcnow()
    return {
        "event_id": item.get("id") or item.get("link"),
        "ts": dt,
        "actor_id": None,
        "content": {
            "title": item.get("title"),
            "summary": item.get("summary"),
            "link": item.get("link"),
        },
    }


def fetch_from_web(document: Dict[str, Any]) -> Dict[str, Any]:
    """Normalise data scraped from an arbitrary web page.

    Real implementations would download the page and extract metadata.  For the
    purposes of this project the function expects a dictionary containing at
    least ``url`` and ``retrieved_at``.  The URL itself acts as the
    ``event_id``.
    """

    ts = document.get("retrieved_at")
    dt = (
        datetime.fromisoformat(ts.replace("Z", "+00:00"))
        if isinstance(ts, str)
        else datetime.utcnow()
    )
    return {
        "event_id": document.get("url"),
        "ts": dt,
        "actor_id": document.get("author"),
        "content": {
            "title": document.get("title"),
            "html": document.get("html"),
            "text": document.get("text"),
        },
    }


# Mapping of source names to connector functions.  The ingest_event function
# uses this table to dispatch raw events to the appropriate normaliser.
CONNECTORS: Dict[str, Callable[[Dict[str, Any]], Dict[str, Any]]] = {
    "twitter": fetch_from_twitter,
    "telegram": fetch_from_telegram,
    "youtube": fetch_from_youtube,
    "rss": fetch_from_rss,
    "web": fetch_from_web,
}


def ingest_raw_event(raw: Dict[str, Any], source: str) -> EventIn:
def ingest_payload(raw: Dict[str, Any], source: str) -> EventIn:
    """Convert a raw event payload into an :class:`EventIn` instance.

    Parameters
    ----------
    raw:
        Source specific dictionary describing the event.
    source:
        Identifier of the source.  Must be a key in :data:`CONNECTORS`.

    Returns
    -------
    EventIn
        Pydantic model with normalised event data ready for downstream
        processing.
    """

    try:
        normaliser = CONNECTORS[source]
    except KeyError as exc:  # pragma: no cover - defensive programming
        raise ValueError(f"Unsupported source: {source}") from exc

    normalised = normaliser(raw)
    normalised["src"] = source
    return EventIn(**normalised)<|MERGE_RESOLUTION|>--- conflicted
+++ resolved
@@ -28,10 +28,7 @@
 HTTP requests, authentication and error handling for the respective APIs.
 """
 
-<<<<<<< HEAD
-=======
-
->>>>>>> 1eedf2c0
+
 from datetime import datetime
 from email.utils import parsedate_to_datetime
 from typing import Any, Callable, Dict
