<<<<<<< HEAD
from __future__ import annotations
from typing import Any, Dict
from uuid import uuid4
from datetime import datetime


def ingest_event(event: Dict[str, Any]) -> Dict[str, Any]:
    """Prepare a raw event for processing.

    Ensures the event has an ``event_id`` and timestamp.
    """
    evt = dict(event)
    evt.setdefault("event_id", str(uuid4()))
    evt.setdefault("ts", datetime.utcnow())
    return evt
=======
"""Ingestion helpers for OSINT sources.

This module defines small connector functions for various open source
intelligence (OSINT) feeds.  Each connector accepts a *raw* payload from a
specific provider (e.g., X/Twitter, Telegram or YouTube), converts the
provider specific fields into a minimal normalized dictionary and finally the
:func:`ingest_event` function turns that dictionary into an
:class:`api.schemas.EventIn` model.

The connectors implemented here are intentionally lightweight placeholders
intended for documentation and testing.  Real implementations would include
HTTP requests, authentication and error handling for the respective APIs.
"""

from __future__ import annotations

from datetime import datetime
from email.utils import parsedate_to_datetime
from typing import Any, Callable, Dict

from api.schemas import EventIn


# ---------------------------------------------------------------------------
# Connector functions
# ---------------------------------------------------------------------------


def fetch_from_twitter(tweet: Dict[str, Any]) -> Dict[str, Any]:
    """Normalise an X/Twitter tweet payload.

    Parameters
    ----------
    tweet:
        Dictionary matching the structure returned by the Twitter API.  The
        function expects at minimum ``id`` and ``created_at`` (ISO 8601 string)
        fields.  ``author_id`` and ``text`` are optional but recommended.

    Returns
    -------
    dict
        Dictionary with the fields required by :func:`ingest_event`:
        ``event_id``, ``ts``, ``actor_id`` and ``content``.  Source specific
        information such as language and attachments are nested under the
        ``content`` key.
    """

    ts = tweet.get("created_at")
    dt = (
        datetime.fromisoformat(ts.replace("Z", "+00:00"))
        if isinstance(ts, str)
        else datetime.utcnow()
    )
    return {
        "event_id": str(tweet.get("id")),
        "ts": dt,
        "actor_id": tweet.get("author_id"),
        "content": {
            "text": tweet.get("text"),
            "lang": tweet.get("lang"),
            "attachments": tweet.get("attachments"),
        },
    }


def fetch_from_telegram(message: Dict[str, Any]) -> Dict[str, Any]:
    """Normalise a Telegram message payload.

    The Telegram Bot API returns ``message_id`` and a UNIX epoch ``date`` for
    each message.  Those are mapped to ``event_id`` and ``ts`` respectively.
    Sender information is stored as ``actor_id`` and the message text is placed
    under ``content['text']``.
    """

    ts = message.get("date")
    dt = (
        datetime.fromtimestamp(ts)
        if isinstance(ts, (int, float))
        else datetime.utcnow()
    )
    sender = message.get("from", {})
    return {
        "event_id": str(message.get("message_id")),
        "ts": dt,
        "actor_id": str(sender.get("id")) if sender else None,
        "content": {
            "text": message.get("text"),
            "chat": message.get("chat"),
        },
    }


def fetch_from_youtube(video: Dict[str, Any]) -> Dict[str, Any]:
    """Normalise a YouTube video or comment payload.

    Parameters
    ----------
    video:
        Structure inspired by the YouTube Data API.  The function looks for an
        ``id`` and a ``snippet`` dictionary with ``publishedAt`` and
        ``channelId`` fields.
    """

    snippet = video.get("snippet", {})
    ts = snippet.get("publishedAt")
    dt = (
        datetime.fromisoformat(ts.replace("Z", "+00:00"))
        if isinstance(ts, str)
        else datetime.utcnow()
    )
    return {
        "event_id": str(video.get("id")),
        "ts": dt,
        "actor_id": snippet.get("channelId"),
        "content": {
            "title": snippet.get("title"),
            "description": snippet.get("description"),
        },
    }


def fetch_from_rss(item: Dict[str, Any]) -> Dict[str, Any]:
    """Normalise an RSS/Atom feed item.

    The function works with dictionaries similar to those produced by
    :mod:`feedparser`.  Publication dates are parsed using
    :func:`email.utils.parsedate_to_datetime` which handles most common RSS
    date formats.  The ``id`` or ``link`` is used as the ``event_id``.
    """

    ts = item.get("published") or item.get("updated")
    dt = parsedate_to_datetime(ts) if isinstance(ts, str) else datetime.utcnow()
    return {
        "event_id": item.get("id") or item.get("link"),
        "ts": dt,
        "actor_id": None,
        "content": {
            "title": item.get("title"),
            "summary": item.get("summary"),
            "link": item.get("link"),
        },
    }


def fetch_from_web(document: Dict[str, Any]) -> Dict[str, Any]:
    """Normalise data scraped from an arbitrary web page.

    Real implementations would download the page and extract metadata.  For the
    purposes of this project the function expects a dictionary containing at
    least ``url`` and ``retrieved_at``.  The URL itself acts as the
    ``event_id``.
    """

    ts = document.get("retrieved_at")
    dt = (
        datetime.fromisoformat(ts.replace("Z", "+00:00"))
        if isinstance(ts, str)
        else datetime.utcnow()
    )
    return {
        "event_id": document.get("url"),
        "ts": dt,
        "actor_id": document.get("author"),
        "content": {
            "title": document.get("title"),
            "html": document.get("html"),
            "text": document.get("text"),
        },
    }


# Mapping of source names to connector functions.  The ingest_event function
# uses this table to dispatch raw events to the appropriate normaliser.
CONNECTORS: Dict[str, Callable[[Dict[str, Any]], Dict[str, Any]]] = {
    "twitter": fetch_from_twitter,
    "telegram": fetch_from_telegram,
    "youtube": fetch_from_youtube,
    "rss": fetch_from_rss,
    "web": fetch_from_web,
}


def ingest_event(raw: Dict[str, Any], source: str) -> EventIn:
    """Convert a raw event payload into an :class:`EventIn` instance.

    Parameters
    ----------
    raw:
        Source specific dictionary describing the event.
    source:
        Identifier of the source.  Must be a key in :data:`CONNECTORS`.

    Returns
    -------
    EventIn
        Pydantic model with normalised event data ready for downstream
        processing.
    """

    try:
        normaliser = CONNECTORS[source]
    except KeyError as exc:  # pragma: no cover - defensive programming
        raise ValueError(f"Unsupported source: {source}") from exc

    normalised = normaliser(raw)
    normalised["src"] = source
    return EventIn(**normalised)
>>>>>>> 649b3576
<|MERGE_RESOLUTION|>--- conflicted
+++ resolved
@@ -1,4 +1,3 @@
-<<<<<<< HEAD
 from __future__ import annotations
 from typing import Any, Dict
 from uuid import uuid4
@@ -14,7 +13,6 @@
     evt.setdefault("event_id", str(uuid4()))
     evt.setdefault("ts", datetime.utcnow())
     return evt
-=======
 """Ingestion helpers for OSINT sources.
 
 This module defines small connector functions for various open source
@@ -221,5 +219,4 @@
 
     normalised = normaliser(raw)
     normalised["src"] = source
-    return EventIn(**normalised)
->>>>>>> 649b3576
+    return EventIn(**normalised)