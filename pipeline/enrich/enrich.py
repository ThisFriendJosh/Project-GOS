--- conflicted
+++ resolved
@@ -1,4 +1,3 @@
-<<<<<<< HEAD
 from __future__ import annotations
 from typing import Any, Dict, Tuple
 
@@ -14,7 +13,6 @@
     feats["enriched"] = True
     event["feats"] = feats
     return event, metadata
-=======
 """Utility functions for enriching events with NLP features.
 
 This module provides lightweight implementations for extracting
@@ -233,5 +231,4 @@
     "compute_topics",
     "compute_bot_likelihood",
     "enrich_event",
-]
->>>>>>> 649b3576
+]