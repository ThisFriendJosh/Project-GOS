from __future__ import annotations
<<<<<<< HEAD

=======
import os
>>>>>>> 481814fe
from typing import Any, Dict


def upsert_event(event: Dict[str, Any]) -> None:
    """Persist an event to Neo4j.

    Instantiate :class:`Neo4jClient` using connection parameters from
    environment variables and write the provided ``event`` to the graph.
    ``event`` is expected to be a mapping compatible with
    :class:`api.schemas.EventIn`.
    """

    uri = os.getenv("NEO4J_URI", "bolt://localhost:7687")
    user = os.getenv("NEO4J_USER", "neo4j")
    password = os.getenv("NEO4J_PASSWORD", "test")
    database = os.getenv("NEO4J_DATABASE") or None

    try:
        client = Neo4jClient(uri, user, password, database)
    except Exception:  # pragma: no cover - optional dependency or connection
        logger.warning("Neo4j client unavailable", exc_info=True)
        return

    try:
        client.write_event(EventIn(**event))
    except Exception:  # pragma: no cover - write issues
        logger.warning("Neo4j write failed", exc_info=True)
    finally:
        try:
            client.close()
        except Exception:  # pragma: no cover - close errors
            logger.warning("Failed to close Neo4j client", exc_info=True)
"""Neo4j client utilities for Project GOS.

This module exposes a small wrapper around the official Neo4j Python
driver.  It provides helpers for writing events and related domain
objects to the graph while ensuring the constraints defined in
``db/cypher_constraints.cql`` are present.  Basic logging and exception
handling are included so callers can understand when writes fail.
"""
<<<<<<< HEAD


=======
>>>>>>> 481814fe
import logging
from pathlib import Path

try:  # pragma: no cover - optional dependency
    from neo4j import Driver, GraphDatabase
<<<<<<< HEAD
except Exception:  # pragma: no cover - fallback for tests without neo4j
    Driver = GraphDatabase = object  # type: ignore[assignment]
=======
except Exception:  # pragma: no cover - import fallback
    Driver = Any  # type: ignore

    class GraphDatabase:  # type: ignore
        @staticmethod
        def driver(*args: Any, **kwargs: Any) -> Any:  # noqa: ANN401 - dynamic
            raise RuntimeError("neo4j driver is not installed")
>>>>>>> 481814fe

from api.schemas import EventIn


logger = logging.getLogger(__name__)


class Neo4jClient:
    """Simple Neo4j wrapper used by the pipeline."""

    def __init__(
        self,
        uri: str,
        user: str,
        password: str,
        database: str | None = None,
    ) -> None:
        """Initialise the Neo4j driver and ensure constraints exist."""

        try:
            self.driver: Driver = GraphDatabase.driver(uri, auth=(user, password))
        except Exception as exc:  # pragma: no cover - connection errors
            logger.error("Failed to create Neo4j driver: %s", exc)
            raise

        self.database = database
        self._ensure_constraints()

    # ------------------------------------------------------------------
    # Housekeeping
    # ------------------------------------------------------------------
    def close(self) -> None:
        """Close the underlying driver."""

        self.driver.close()

    def _ensure_constraints(self) -> None:
        """Run the constraint statements bundled with the repo.

        The statements live in ``db/cypher_constraints.cql`` relative to the
        repository root.  Each line is executed individually when the client
        is instantiated.
        """

        constraints_path = (
            Path(__file__).resolve().parents[2] / "db" / "cypher_constraints.cql"
        )

        try:
            with (
                open(constraints_path) as handle,
                self.driver.session(database=self.database) as session,
            ):
                for line in handle:
                    query = line.strip()
                    if query:
                        session.run(query)
        except Exception as exc:  # pragma: no cover - primarily startup
            logger.error("Error ensuring constraints: %s", exc)
            raise

    def _run_write(self, query: str, params: Dict[str, Any]) -> None:
        """Execute a write query with basic exception handling."""

        try:
            with self.driver.session(database=self.database) as session:
                session.run(query, **params)
        except Exception as exc:  # pragma: no cover - network/driver issues
            logger.error("Neo4j write failed: %s", exc)
            raise

    # ------------------------------------------------------------------
    # Domain specific writers
    # ------------------------------------------------------------------
    def write_actor(self, actor_id: str, **props: Any) -> None:
        """Create or update an ``Actor`` node."""

        query = "MERGE (a:Actor {id: $id}) SET a += $props"
        self._run_write(query, {"id": actor_id, "props": props})

    def write_ttp(self, ttp_id: str, **props: Any) -> None:
        """Create or update a ``TTP`` node."""

        query = "MERGE (t:TTP {id: $id}) SET t += $props"
        self._run_write(query, {"id": ttp_id, "props": props})

    def write_event(self, event: EventIn) -> None:
        """Write an ``Event`` and its relationships to the graph."""

        event_query = (
            "MERGE (e:Event {id: $id}) "
            "SET e.ts=$ts, e.src=$src, e.content=$content, e.feats=$feats"
        )
        params = {
            "id": event.event_id,
            "ts": event.ts.isoformat(),
            "src": event.src,
            "content": event.content,
            "feats": event.feats,
        }
        self._run_write(event_query, params)

        if event.actor_id:
            self.write_actor(event.actor_id)
            rel = (
                "MATCH (e:Event {id:$eid}), (a:Actor {id:$aid}) "
                "MERGE (a)-[:ACTOR_OF]->(e)"
            )
            self._run_write(rel, {"eid": event.event_id, "aid": event.actor_id})

        for ttp_id in event.observed_ttp:
            self.write_ttp(ttp_id)
            rel = (
                "MATCH (e:Event {id:$eid}), (t:TTP {id:$tid}) "
                "MERGE (e)-[:OBSERVED]->(t)"
            )
            self._run_write(rel, {"eid": event.event_id, "tid": ttp_id})

        if event.incident_id:
            incident_query = "MERGE (i:Incident {id:$id})"
            self._run_write(incident_query, {"id": event.incident_id})
            rel = (
                "MATCH (e:Event {id:$eid}), (i:Incident {id:$iid}) "
                "MERGE (e)-[:PART_OF]->(i)"
            )
            self._run_write(rel, {"eid": event.event_id, "iid": event.incident_id})

        if event.campaign_id:
            campaign_query = "MERGE (c:Campaign {id:$id})"
            self._run_write(campaign_query, {"id": event.campaign_id})
            rel = (
                "MATCH (e:Event {id:$eid}), (c:Campaign {id:$cid}) "
                "MERGE (e)-[:PART_OF]->(c)"
            )
            self._run_write(rel, {"eid": event.event_id, "cid": event.campaign_id})<|MERGE_RESOLUTION|>--- conflicted
+++ resolved
@@ -1,9 +1,6 @@
 from __future__ import annotations
-<<<<<<< HEAD
 
-=======
 import os
->>>>>>> 481814fe
 from typing import Any, Dict
 
 
@@ -44,20 +41,15 @@
 ``db/cypher_constraints.cql`` are present.  Basic logging and exception
 handling are included so callers can understand when writes fail.
 """
-<<<<<<< HEAD
 
 
-=======
->>>>>>> 481814fe
 import logging
 from pathlib import Path
 
 try:  # pragma: no cover - optional dependency
     from neo4j import Driver, GraphDatabase
-<<<<<<< HEAD
 except Exception:  # pragma: no cover - fallback for tests without neo4j
     Driver = GraphDatabase = object  # type: ignore[assignment]
-=======
 except Exception:  # pragma: no cover - import fallback
     Driver = Any  # type: ignore
 
@@ -65,7 +57,6 @@
         @staticmethod
         def driver(*args: Any, **kwargs: Any) -> Any:  # noqa: ANN401 - dynamic
             raise RuntimeError("neo4j driver is not installed")
->>>>>>> 481814fe
 
 from api.schemas import EventIn
 
