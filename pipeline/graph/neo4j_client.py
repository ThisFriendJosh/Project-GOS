<<<<<<< HEAD
from __future__ import annotations
from typing import Any, Dict


def upsert_event(event: Dict[str, Any]) -> None:
    """Persist an event to Neo4j.

    This is a stub that simulates graph persistence.
    """
    # In a real implementation this would use the Neo4j driver.
    return None
=======
"""Neo4j client utilities for Project GOS.

This module exposes a small wrapper around the official Neo4j Python
driver.  It provides helpers for writing events and related domain
objects to the graph while ensuring the constraints defined in
``db/cypher_constraints.cql`` are present.  Basic logging and exception
handling are included so callers can understand when writes fail.
"""

from __future__ import annotations

import logging
from pathlib import Path
from typing import Any, Dict

from neo4j import Driver, GraphDatabase

from api.schemas import EventIn


logger = logging.getLogger(__name__)


class Neo4jClient:
    """Simple Neo4j wrapper used by the pipeline."""

    def __init__(
        self,
        uri: str,
        user: str,
        password: str,
        database: str | None = None,
    ) -> None:
        """Initialise the Neo4j driver and ensure constraints exist."""

        try:
            self.driver: Driver = GraphDatabase.driver(uri, auth=(user, password))
        except Exception as exc:  # pragma: no cover - connection errors
            logger.error("Failed to create Neo4j driver: %s", exc)
            raise

        self.database = database
        self._ensure_constraints()

    # ------------------------------------------------------------------
    # Housekeeping
    # ------------------------------------------------------------------
    def close(self) -> None:
        """Close the underlying driver."""

        self.driver.close()

    def _ensure_constraints(self) -> None:
        """Run the constraint statements bundled with the repo.

        The statements live in ``db/cypher_constraints.cql`` relative to the
        repository root.  Each line is executed individually when the client
        is instantiated.
        """

        constraints_path = (
            Path(__file__).resolve().parents[2] / "db" / "cypher_constraints.cql"
        )

        try:
            with (
                open(constraints_path) as handle,
                self.driver.session(database=self.database) as session,
            ):
                for line in handle:
                    query = line.strip()
                    if query:
                        session.run(query)
        except Exception as exc:  # pragma: no cover - primarily startup
            logger.error("Error ensuring constraints: %s", exc)
            raise

    def _run_write(self, query: str, params: Dict[str, Any]) -> None:
        """Execute a write query with basic exception handling."""

        try:
            with self.driver.session(database=self.database) as session:
                session.run(query, **params)
        except Exception as exc:  # pragma: no cover - network/driver issues
            logger.error("Neo4j write failed: %s", exc)
            raise

    # ------------------------------------------------------------------
    # Domain specific writers
    # ------------------------------------------------------------------
    def write_actor(self, actor_id: str, **props: Any) -> None:
        """Create or update an ``Actor`` node."""

        query = "MERGE (a:Actor {id: $id}) SET a += $props"
        self._run_write(query, {"id": actor_id, "props": props})

    def write_ttp(self, ttp_id: str, **props: Any) -> None:
        """Create or update a ``TTP`` node."""

        query = "MERGE (t:TTP {id: $id}) SET t += $props"
        self._run_write(query, {"id": ttp_id, "props": props})

    def write_event(self, event: EventIn) -> None:
        """Write an ``Event`` and its relationships to the graph."""

        event_query = (
            "MERGE (e:Event {id: $id}) "
            "SET e.ts=$ts, e.src=$src, e.content=$content, e.feats=$feats"
        )
        params = {
            "id": event.event_id,
            "ts": event.ts.isoformat(),
            "src": event.src,
            "content": event.content,
            "feats": event.feats,
        }
        self._run_write(event_query, params)

        if event.actor_id:
            self.write_actor(event.actor_id)
            rel = (
                "MATCH (e:Event {id:$eid}), (a:Actor {id:$aid}) "
                "MERGE (a)-[:ACTOR_OF]->(e)"
            )
            self._run_write(rel, {"eid": event.event_id, "aid": event.actor_id})

        for ttp_id in event.observed_ttp:
            self.write_ttp(ttp_id)
            rel = (
                "MATCH (e:Event {id:$eid}), (t:TTP {id:$tid}) "
                "MERGE (e)-[:OBSERVED]->(t)"
            )
            self._run_write(rel, {"eid": event.event_id, "tid": ttp_id})

        if event.incident_id:
            incident_query = "MERGE (i:Incident {id:$id})"
            self._run_write(incident_query, {"id": event.incident_id})
            rel = (
                "MATCH (e:Event {id:$eid}), (i:Incident {id:$iid}) "
                "MERGE (e)-[:PART_OF]->(i)"
            )
            self._run_write(rel, {"eid": event.event_id, "iid": event.incident_id})

        if event.campaign_id:
            campaign_query = "MERGE (c:Campaign {id:$id})"
            self._run_write(campaign_query, {"id": event.campaign_id})
            rel = (
                "MATCH (e:Event {id:$eid}), (c:Campaign {id:$cid}) "
                "MERGE (e)-[:PART_OF]->(c)"
            )
            self._run_write(rel, {"eid": event.event_id, "cid": event.campaign_id})
>>>>>>> 649b3576
<|MERGE_RESOLUTION|>--- conflicted
+++ resolved
@@ -1,4 +1,3 @@
-<<<<<<< HEAD
 from __future__ import annotations
 from typing import Any, Dict
 
@@ -10,7 +9,6 @@
     """
     # In a real implementation this would use the Neo4j driver.
     return None
-=======
 """Neo4j client utilities for Project GOS.
 
 This module exposes a small wrapper around the official Neo4j Python
@@ -161,5 +159,4 @@
                 "MATCH (e:Event {id:$eid}), (c:Campaign {id:$cid}) "
                 "MERGE (e)-[:PART_OF]->(c)"
             )
-            self._run_write(rel, {"eid": event.event_id, "cid": event.campaign_id})
->>>>>>> 649b3576
+            self._run_write(rel, {"eid": event.event_id, "cid": event.campaign_id})