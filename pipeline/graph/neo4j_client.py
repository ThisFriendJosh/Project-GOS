--- conflicted
+++ resolved
@@ -1,11 +1,8 @@
 from __future__ import annotations
 
-<<<<<<< HEAD
 import logging
 from pathlib import Path
-=======
 import os
->>>>>>> 1eedf2c0
 from typing import Any, Dict
 
 try:  # pragma: no cover - optional dependency
@@ -24,12 +21,10 @@
     ``event`` is expected to be a mapping compatible with
     :class:`api.schemas.EventIn`.
     """
-<<<<<<< HEAD
     # In a real implementation this would use the Neo4j driver.
     return None
 
 
-=======
 
     uri = os.getenv("NEO4J_URI", "bolt://localhost:7687")
     user = os.getenv("NEO4J_USER", "neo4j")
@@ -51,7 +46,6 @@
             client.close()
         except Exception:  # pragma: no cover - close errors
             logger.warning("Failed to close Neo4j client", exc_info=True)
->>>>>>> 1eedf2c0
 """Neo4j client utilities for Project GOS.
 
 This module exposes a small wrapper around the official Neo4j Python
@@ -61,8 +55,6 @@
 handling are included so callers can understand when writes fail.
 """
 
-<<<<<<< HEAD
-=======
 
 import logging
 from pathlib import Path
@@ -81,7 +73,6 @@
 
 from api.schemas import EventIn
 
->>>>>>> 1eedf2c0
 
 logger = logging.getLogger(__name__)
 
